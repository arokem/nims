--- conflicted
+++ resolved
@@ -244,11 +244,7 @@
         super(PFilePipeline, self).process()
 
         ds = self.job.data_container.primary_dataset
-<<<<<<< HEAD
-        with nimsutil.TempDirectory() as outputdir:
-=======
         with nimsutil.TempDir() as outputdir:
->>>>>>> fd3f39b0
             pf = None
             for pfile in os.listdir(os.path.join(self.nims_path, ds.relpath)):
                 if not pfile.startswith('_') and 'refscan' not in pfile:
@@ -258,11 +254,7 @@
                         pf = None
                     else:
                         break
-<<<<<<< HEAD
-            conv_file = pf.to_nii(os.path.join(outputdir, ds.container.name)) if pf else None
-=======
             conv_type, conv_file = pf.convert(os.path.join(outputdir, ds.container.name), num_jobs=max_num_recon_jobs) if pf else (None, None)
->>>>>>> fd3f39b0
 
             if conv_file:
                 outputdir_list = os.listdir(outputdir)
