# -*- coding: utf-8 -*-
"""Sample controller with all its actions protected."""
from tg import config, expose, flash, redirect, request, require, session
from tg.i18n import ugettext as _, lazy_ugettext as l_
from repoze.what import predicates
from tgext.admin.controller import AdminController
from tgext.admin.tgadminconfig import TGAdminConfig

from sqlalchemy import or_

from collections import OrderedDict

from nimsgears import model
from nimsgears.model import *

from nimsgears.lib.base import BaseController

import nimsutil

import json # return raw json to browser in cases of database queries
import transaction

__all__ = ['DataController', 'PublicDataController']


class NimsAdminConfig(TGAdminConfig):
    default_index_template = 'genshi:nimsgears.templates.tg_admin'


class NimsAdminController(AdminController):
    allow_only = predicates.in_group('superusers')


class DataController(BaseController):

    def index(self):
        redirect('/pub/browse')

    @expose()
    def browse(self, **kwargs):
        return dict(page='browse')

class AuthDataController(DataController):

    tg_admin = NimsAdminController(model, DBSession, NimsAdminConfig)

    allow_only = predicates.not_anonymous(msg=l_('You must be logged in to view this page.'))

    # FIXME: handle deactivated users
    #active_user = predicates.in_group('users', msg=l_('Your account is inactive. You can request activation below.'))

    def _not_active_user(msg):
        flash(msg)
        redirect('/auth/activate')

    @expose()
    def index(self):
        redirect('/auth/status')

    @expose('nimsgears.templates.activate')
    def activate(self, **kwargs):
        return self.prefs()

    @expose('nimsgears.templates.toggle_admin')
    def toggle_admin(self, came_from):
        user = request.identity['user']
        DBSession.add(user)
        user.admin_mode = not user.admin_mode
        redirect(came_from)

    @expose('nimsgears.templates.prefs')
    def prefs(self, **kwargs):
        user = request.identity['user']

        if kwargs:
            DBSession.add(user)
            for key, value in kwargs.iteritems():
                setattr(user, key, value)
            flash(l_('Your settings have been updated.'))

        if not user.name or not user.email:
            ldap_name, ldap_email = nimsutil.ldap_query(user.uid)
        name = user.name or ldap_name
        email = user.email or ldap_email

        prefs = OrderedDict(
                name = ('Display Name', name),
                email = ('Email Address', email)
                )

        return dict(page='prefs', prefs=prefs)

    @expose('nimsgears.templates.status')
    def status(self):
        #if not predicates.in_group('active_users').is_met(request.environ):
        #    flash(l_('Your account is not yet active.'))
        #    redirect('/auth/prefs')
        return dict(page='status', params={})

    @expose('nimsgears.templates.search')
    def search(self):
        dataset_cnt = len(Session.query.all())
        return dict(page='search', dataset_cnt=dataset_cnt)

    @expose('nimsgears.templates.admin')
    def admin(self):
        return dict(page='admin', params={})

    @expose(content_type='image/png')
    def image(self, *args):
        return open('/tmp/image.png', 'r')

    @expose(content_type='application/x-tar')
    def download(self, *args, **kwargs):
        session_id = kwargs['session_id']
        query = DBSession.query(Dataset)
        query = query.join(Epoch, Dataset.epoch).join(Session, Epoch.session)
        results = query.filter(Session.id == session_id).all()

        paths = ' '.join([dataset.path for dataset in results])

        import shlex
        import subprocess as sp
        tar_proc = sp.Popen(shlex.split('tar -czf - %s' % paths), stdout=sp.PIPE, cwd=config.get('store_path'))
        ## tried this to get async pipe working with paster, but doesn't seem to do anything
        ## should work outright with apache once python bug is fixed: http://bugs.python.org/issue13156
        #import fcntl, os
        #fd = tar_proc.stdout.fileno()
        #file_flags = fcntl.fcntl(fd, fcntl.F_GETFL)
        #fcntl.fcntl(fd, fcntl.F_SETFL, file_flags | os.O_NDELAY)
        return tar_proc.stdout

    @expose()
    def modify_groups(self, **kwargs):
        user = request.identity['user']

<<<<<<< HEAD
        user_id_list = group_id = membership_src = membership_dst = None
        if "user_ids" in kwargs:
            user_id_list = kwargs["user_ids"]
            if not isinstance(user_id_list, list):
                user_id_list = [user_id_list]
        if "group_id" in kwargs:
            group_id = kwargs["group_id"]
        if "membership_src" in kwargs:
            membership_src = kwargs["membership_src"]
        if "membership_dst" in kwargs:
            membership_dst = kwargs["membership_dst"]

        result = {'success': False}
        if user_id_list and group_id and membership_src and membership_dst:
            db_result_group = ResearchGroup.query.filter_by(gid=group_id).first()
            if db_result_group:
                membership_dict = ({
                        'pis': db_result_group.pis,
                        'admins': db_result_group.admins,
                        'members': db_result_group.members
                    })
                if user in db_result_group.pis or user in db_result_group.admins:
                    db_result_users = User.query.filter(User.uid.in_(user_id_list)).all()
                    if not (membership_src == 'pis' and len(db_result_group.pis) == len(db_result_users)):
                        if membership_src in membership_dict:
                            [membership_dict[membership_src].remove(item) for item in db_result_users]
                        if membership_dst in membership_dict:
                            [membership_dict[membership_dst].append(item) for item in db_result_users]
                        transaction.commit()
                        result['success'] = True

        return json.dumps(result)
=======
        def session_tuple(session, axs_priv_val):
            return (session.id, session.mri_exam, unicode(session.subject_role.subject) if axs_priv_val != 0 else 'Anonymous')
>>>>>>> 29c624db


    @expose()
    def get_access_privileges(self, **kwargs):
        db_result_accpriv = AccessPrivilege.query.all()
        accpriv_list = [accpriv.description for accpriv in db_result_accpriv]
        return json.dumps(accpriv_list)

    @expose()
    def modify_access(self, **kwargs):
        user = request.identity['user']
        exp_id_list = user_id_list = access_level = None
        if "exp_ids" in kwargs:
            exp_id_list = kwargs["exp_ids"]
            if isinstance(exp_id_list, list):
                exp_id_list = [int(item) for item in exp_id_list]
            else:
                exp_id_list = [exp_id_list]
        if "user_ids" in kwargs:
            user_id_list = kwargs["user_ids"]
            if not isinstance(user_id_list, list):
                user_id_list = [user_id_list]
        if "access_level" in kwargs:
            access_level = kwargs["access_level"]

        result = {}
        result['success'] = True
        if exp_id_list and user_id_list and access_level:
            mg_privilege = AccessPrivilege.query.filter_by(name=u'mg').first() #FIXME constant for mg?
            set_to_privilege = AccessPrivilege.query.filter_by(description=access_level).first()
            db_query = Experiment.query.join(Access).filter(Access.user == user)
            db_query = db_query.filter(Access.privilege == mg_privilege)
            db_result_exps = db_query.filter(Experiment.id.in_(exp_id_list)).all()
            db_result_users = User.query.filter(User.uid.in_(user_id_list)).all()

            if len(db_result_exps) == len(exp_id_list):
                for exp in db_result_exps:
                    for user in db_result_users:
                        if user not in exp.owner.pis:
                            acc = Access.query.filter(Access.experiment == exp).filter(Access.user == user).first()
                            if acc:
                                if set_to_privilege:
                                    acc.privilege = set_to_privilege
                                else:
                                    acc.delete()
                            else:
                                Access(experiment=exp, user=user, privilege=set_to_privilege)
                        else:
                            # user is a pi on that exp - you shouldn't be able to modify their access
                            result['success'] = False
            else:
                # we were missing access to one of the experiments
                result['success'] = False
        else:
            # something failed to get posted properly
            result['success'] = False

        transaction.commit()
        return json.dumps(result)

    @expose()
    def get_trash_flag(self, **kwargs):
        user = request.identity['user']
        trash_flag = self._get_trash_flag(user)
        return json.dumps(trash_flag)

    def _get_trash_flag(self, user):
        trash_flag = session.get(user.uid, 0)
        return trash_flag

    @expose()
    def set_trash_flag(self, **kwargs):
        user = request.identity['user']
        result = {}
        if 'trash_flag' in kwargs:
            try:
                trash_flag = int(kwargs['trash_flag'])
            except:
                result['success'] = False
            else:
                session[user.uid] = trash_flag
                session.save()
                result['success'] = True
        else:
            result['success'] = False
        return json.dumps(result)

    @expose()
    def trash(self, **kwargs):
        db_query = None
        query_type = None
        if "exp" in kwargs:
            id_list = kwargs["exp"]
            query_type = Experiment
        elif "sess" in kwargs:
            id_list = kwargs["sess"]
            query_type = Session
        elif "epoch" in kwargs:
            id_list = kwargs["epoch"]
            query_type = Epoch

        if isinstance(id_list, list):
            id_list = [int(item) for item in id_list]
        else:
            id_list = [id_list]

        db_result = query_type.query.filter(query_type.id.in_(id_list)).all()

        for db_item in db_result:
            db_item.trash()

        return json.dumps({'success':True})

    @expose()
    def update_epoch(self, **kwargs):
        user = request.identity['user']

        try:
            epoch_id = int(kwargs['id'])
            desc = kwargs['desc']
        except:
            epoch_id = -1
            desc = None

        rw_privilege = AccessPrivilege.query.filter_by(name = u'rw').first()
        epoch = DBSession.query(Epoch).join('session', 'experiment', 'access', 'privilege').filter(Epoch.id == epoch_id).filter(Access.user == user).filter(AccessPrivilege.value > rw_privilege.value).first()

        if epoch:
            epoch.mri_desc = desc
            transaction.commit()
            success = True
        else:
            success = False

        return json.dumps({'success':success})

    @expose()
    def epoch_query(self, **kwargs):
        """ Queries DB given info found in POST, TODO perhaps verify access level another time here??
        """
        def summarize_epoch(epoch, sess_id):
            return (epoch.id, "%2d/%2d" % (epoch.mri_series, epoch.mri_acq), epoch.mri_desc)

        try:
            sess_id = int(kwargs['id'])
        except:
            sess_id = -1

        epoch_list = ([summarize_epoch(item.Epoch, sess_id) for item in
            DBSession.query(Epoch, Session).join('session').filter(Session.id == sess_id).all()])

        return json.dumps(epoch_list)

    @expose()
    def transfer_sessions(self, **kwargs):
        """ Queries DB given info found in POST, TODO perhaps verify access level another time here??
        """
        # STILL NEED TO IMPLEMENT ACCESS CHECKING TODO
        # FOR NOW, JUST TRANSFERRING WITHOUT A CHECK SO I CAN DEMONSTRATE CONCEPT FIXME

        sess_id_list = kwargs["sess_id_list"]
        if isinstance(sess_id_list, list):
            sess_id_list = [int(item) for item in kwargs["sess_id_list"]]
        else:
            sess_id_list = [sess_id_list]
        exp_id = int(kwargs["exp_id"])

        exp = DBSession.query(Experiment).filter_by(id = exp_id).one()
        sess_list = DBSession.query(Session).filter(Session.id.in_(sess_id_list)).all()
        for session in sess_list:
            session.experiment = exp

        transaction.commit()

        return json.dumps({"success":True})

    def get_experiments(self, user):
        exp_data_list = []
        exp_attr_list = []

        trash_flag = self._get_trash_flag(user)

        db_query = DBSession.query(Experiment) # get query set up

        if trash_flag == 0: # when trash flag off, only accept those with no trash time
            db_query = db_query.filter(Experiment.trashtime == None)
        elif trash_flag == 2: # when trash flag on, make sure everything is or contains trash
            db_query = db_query.join(Session, Epoch).filter(or_(Experiment.trashtime != None, Session.trashtime != None, Epoch.trashtime != None))

        # If a superuser, ignore access items and set all to manage
        acc_str_list = []
        if predicates.in_group('superusers') and user.admin_mode:
            db_result_exp = db_query.all()
            acc_str_list = ['mg'] * len(db_result_exp)
        else: # Otherwise, populate access list with relevant entries
            db_query = db_query.add_entity(Access).join(Access).filter(Access.user == user)
            db_result = db_query.all()
            db_result_exp, db_result_acc = map(list, zip(*db_result)) if db_result else ([], [])
            acc_str_list = [acc.privilege.name for acc in db_result_acc]

        for i in range(len(db_result_exp)):
            exp = db_result_exp[i]
            exp_data_list.append((exp.owner.gid, exp.name))
            exp_attr_list.append({})
            exp_attr_list[i]['id'] = 'exp_%d' % exp.id
            exp_attr_list[i]['class'] = 'access_%s' % acc_str_list[i]
            if exp.trashtime != None:
                exp_attr_list[i]['class'] += ' trash'

        return (exp_data_list, exp_attr_list)

    def get_sessions(self, user, exp_id):
        sess_data_list = []
        sess_attr_list = []

        trash_flag = self._get_trash_flag(user)

        db_query = DBSession.query(Session).join(Experiment).filter(Experiment.id == exp_id) # get query set up

        if trash_flag == 0: # when trash flag off, only accept those with no trash time
            db_query = db_query.filter(Session.trashtime == None)
        elif trash_flag == 2: # when trash flag on, make sure everything is or contains trash
            db_query = db_query.join(Epoch).filter(or_(Session.trashtime != None, Epoch.trashtime != None))

        acc_priv_list = []
        if predicates.in_group('superusers') and user.admin_mode:
            db_result_sess = db_query.all()
            acc_priv_list = [99] * len(db_result_sess) # arbitrary nonzero number to indicate > anonymized access
        else:
            db_query = db_query.add_entity(Access).join(Access).filter(Access.user == user)
            db_result = db_query.all()
            db_result_sess, db_result_acc = map(list, zip(*db_result)) if db_result else ([], [])
            acc_priv_list = [acc.privilege.value for acc in db_result_acc]

        n_results = len(db_result_sess)
        for i in range(n_results):
            sess = db_result_sess[i]
            subject_name = unicode(sess.subject) if acc_priv_list[i] != 0 else 'Anonymous'
            sess_data_list.append((sess.mri_exam, subject_name))
            sess_attr_list.append({})
            sess_attr_list[i]['id'] = 'sess_%d' % sess.id
            if sess.trashtime != None:
                sess_attr_list[i]['class'] = 'trash'

        return (sess_data_list, sess_attr_list)

    def get_epochs(self, user, exp_id):
        epoch_data_list = []
        epoch_attr_list = []

        trash_flag = self._get_trash_flag(user)

        db_query = DBSession.query(Epoch).join(Session, Experiment).filter(Session.id == exp_id) # get query set up

        if trash_flag == 0: # when trash flag off, only accept those with no trash time
            db_query = db_query.filter(Epoch.trashtime == None)
        elif trash_flag == 2: # when trash flag on, make sure everything is or contains trash
            db_query = db_query.filter(Epoch.trashtime != None)

        if predicates.in_group('superusers') and user.admin_mode:
            db_result_epoch = db_query.all()
        else:
            db_query = db_query.add_entity(Access).join(Access).filter(Access.user == user)
            db_result = db_query.all()
            db_result_epoch, db_result_acc = map(list, zip(*db_result)) if db_result else ([], [])

        for i in range(len(db_result_epoch)):
            epoch = db_result_epoch[i]
            epoch_data_list.append(("%2d/%2d" % (epoch.mri_series, epoch.mri_acq), epoch.mri_desc))
            epoch_attr_list.append({})
            epoch_attr_list[i]['id'] = 'epoch_%d' % epoch.id
            if epoch.trashtime != None:
                epoch_attr_list[i]['class'] = 'trash'

        return (epoch_data_list, epoch_attr_list)

    @expose()
    def list_query(self, **kwargs):
        """ Return info about sessions for given experiment id."""
        user = request.identity['user']

        result = {}
        data_list, attr_list = [], []
        if 'epoch_list' in kwargs:
            try:
                sess_id = int(kwargs['epoch_list'])
            except:
                result['success'] = False
            else:
                data_list, attr_list = self.get_epochs(user, sess_id)
                result['success'] = True
        elif 'sess_list' in kwargs:
            try:
                exp_id = int(kwargs['sess_list'])
            except:
                result['success'] = False
            else:
                data_list, attr_list = self.get_sessions(user, exp_id)
                result['success'] = True
        elif 'exp_list' in kwargs:
            data_list, attr_list = self.get_experiments(user)
            result['success'] = True
        else:
            result['success'] = False

        result['data'], result['attrs'] = data_list, attr_list

        return json.dumps(result)

    @expose('nimsgears.templates.browse')
    def browse(self):
        user = request.identity['user']

        # Table columns and their relevant classes
        exp_columns = [('Group', 'col_sunet'), ('Experiment', 'col_name')]
        session_columns = [('Session', 'col_exam'), ('Subject Name', 'col_sname')]
        epoch_columns = [('Epoch', 'col_sa'), ('Description', 'col_desc')]

        return dict(page='browse',
                    exp_columns=exp_columns,
                    session_columns=session_columns,
                    epoch_columns=epoch_columns)

    @expose('nimsgears.templates.groups')
    def groups(self):
        user = request.identity['user']

        research_groups = user.pi_groups + user.admin_groups

        # all assigned to same list, but we reassign after anyway
        group = research_groups[0] if research_groups else None
        groups_dict = get_groups_dict(group)

        user_columns = [('SUNetID', 'col_sunet'), ('Name', 'col_name')]
        return dict(page='groups',
                    user_columns = user_columns,
                    research_groups = research_groups,
                    groups_dict = groups_dict,
                    )

    @expose()
    def groups_query(self, **kwargs):
        user = request.identity['user']
        group = None
        if 'research_group' in kwargs:
            group = kwargs['research_group']
            group = ResearchGroup.query.filter(ResearchGroup.gid == group).first()
            # Set group to None if the POSTed group is not actually on that users list of groups
            group = group if (group in user.pi_groups + user.admin_groups) else None
        groups_dict = get_groups_dict(group)
        return json.dumps(groups_dict)

    @expose('nimsgears.templates.access')
    def access(self):
        user = request.identity['user']

        exp_dict_dict = {} # exp_dict by access level
        access_levels = [u'mg']
        for access_level in access_levels:
            exp_dict = {} # exp by exp_id
            privilege = AccessPrivilege.query.filter_by(name=access_level).one()
            db_item_list = DBSession.query(Experiment, Access).join(Access).filter(Access.user == user).filter(Access.privilege == privilege).all()
            for db_item in db_item_list:
                exp = db_item.Experiment
                exp_dict[exp.id] = (exp.owner.gid, exp.name)
            exp_dict_dict[access_level] = exp_dict

        user_list = [(usr.uid, usr.name if usr.name else 'None') for usr in User.query.all()]

        # FIXME i plan to replace these things with just column number
        # indicators computed in the front end code... keep class names out of back end
        exp_columns = [('Owner', 'col_sunet'), ('Name', 'col_name')]
        user_columns = [('SUNetID', 'col_sunet'), ('Name', 'col_name')]

        access_levels.insert(0, u'pi')
        return dict(page='access',
                    user_list=user_list,
                    user_columns=user_columns,
                    exp_dict_dict=exp_dict_dict,
                    access_levels=access_levels,
                    exp_columns=exp_columns,
                    )

def get_user_tuple(user_object):
    return (user_object.uid, user_object.name if user_object.name else 'None')

def get_groups_dict(group):
    group_dict = {}
    group_dict['members'], group_dict['admins'], group_dict['pis'], group_dict['others'] = [], [], [], []
    if group:
        group_dict['others'] = User.query.all()
        for key, users in [('members', group.members), ('admins', group.admins), ('pis', group.pis)]:
            for user in users:
                group_dict[key].append(get_user_tuple(user))
                group_dict['others'].remove(user)
        group_dict['others'] = [get_user_tuple(user) for user in group_dict['others']]
    return group_dict
<|MERGE_RESOLUTION|>--- conflicted
+++ resolved
@@ -134,7 +134,6 @@
     def modify_groups(self, **kwargs):
         user = request.identity['user']
 
-<<<<<<< HEAD
         user_id_list = group_id = membership_src = membership_dst = None
         if "user_ids" in kwargs:
             user_id_list = kwargs["user_ids"]
@@ -167,11 +166,6 @@
                         result['success'] = True
 
         return json.dumps(result)
-=======
-        def session_tuple(session, axs_priv_val):
-            return (session.id, session.mri_exam, unicode(session.subject_role.subject) if axs_priv_val != 0 else 'Anonymous')
->>>>>>> 29c624db
-
 
     @expose()
     def get_access_privileges(self, **kwargs):
